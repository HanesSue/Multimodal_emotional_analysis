--- conflicted
+++ resolved
@@ -1,24 +1,17 @@
 # -*- coding : utf-8 -*-
 import pandas as pd
 import os
-<<<<<<< HEAD
 import torchaudio
 import tempfile
 from torch.utils.data import Dataset, DataLoader
 from Processor import MakeProcessor
 from functools import partial
 import torch
-
-
-=======
-from torch.utils.data import Dataset
-from Separator import Separator
 import cv2
 from typing import List
-import torch
 from utils.VideoProcessor import VideoProcessor
 from utils.AudioProcessor import AudioProcessor
->>>>>>> f3c76231
+
 class SIMSData(Dataset):
     def __init__(self, **kwargs):
         super().__init__()
@@ -77,10 +70,11 @@
     def __getitem__(self, idx):
         video_id, clip_id, text = self.meta.iloc[idx][["video_id", "clip_id", "text"]]
         split_path = self._get_path(video_id, clip_id)
-<<<<<<< HEAD
         audio_waveform, sample_rate = self._separate_audio(split_path, self.sample_rate)
         labels = self._get_labels(video_id, clip_id)
-        return split_path, audio_waveform, text, labels
+        frames_tensors=self.video_processor.process(split_path)
+        #return frames_tensors, target_score
+        return frames_tensors, audio_waveform, text, labels
 
 
 class SIMSLoader:
@@ -147,13 +141,6 @@
             ...
         else:
             raise ValueError("mode must be one of audio, text or video")
-=======
-        labels = float(self._get_labels(video_id, clip_id))
-        frames_tensors=self.video_processor.process(split_path)
-        audio_tensors = self.audio_processor.process(split_path)
-        #return frames_tensors, target_score
-        return frames_tensors,audio_tensors, text, labels
->>>>>>> f3c76231
 
 
 if __name__ == "__main__":
